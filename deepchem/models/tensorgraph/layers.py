--- conflicted
+++ resolved
@@ -3180,9 +3180,6 @@
     self.out_tensor, self.betas = tensor
 
 
-<<<<<<< HEAD
-class LayerSplitter(Layer):
-=======
 class ANIFeat(Layer):
   """Performs transform from 3D coordinates to ANI symmetry functions
   """
@@ -3362,8 +3359,7 @@
     return n_feat
 
 
-class PassThroughLayer(Layer):
->>>>>>> 64d3ba49
+class LayerSplitter(Layer):
   """
   Layer which takes a tensor from in_tensor[0].out_tensors at an index
   Only layers which need to output multiple layers set and use the variable
