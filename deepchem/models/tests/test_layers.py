import deepchem as dc
import numpy as np
import pytest

try:
  import tensorflow as tf
  import deepchem.models.layers as layers
  from tensorflow.python.framework import test_util
  has_tensorflow = True
except:
  has_tensorflow = False

try:
  import torch
  import deepchem.models.torch_models.layers as torch_layers
  has_torch = True
except:
  has_torch = False


@pytest.mark.tensorflow
def test_cosine_dist():
  """Test invoking cosine_dist."""
  x = tf.ones((5, 4), dtype=tf.dtypes.float32, name=None)
  y_same = tf.ones((5, 4), dtype=tf.dtypes.float32, name=None)
  # x and y are the same tensor (equivalent at every element)
  # the pairwise inner product of the rows in x and y will always be 1
  # the output tensor will be of shape (5,5)
  cos_sim_same = layers.cosine_dist(x, y_same)
  diff = cos_sim_same - tf.ones((5, 5), dtype=tf.dtypes.float32, name=None)
  assert tf.abs(tf.reduce_sum(diff)) < 1e-5  # True

  identity_tensor = tf.eye(
      512, dtype=tf.dtypes.float32)  # identity matrix of shape (512,512)
  x1 = identity_tensor[0:256, :]
  x2 = identity_tensor[256:512, :]
  # each row in x1 is orthogonal to each row in x2
  # the pairwise inner product of the rows in x and y will always be 0
  # the output tensor will be of shape (256,256)
  cos_sim_orth = layers.cosine_dist(x1, x2)
  assert tf.abs(tf.reduce_sum(cos_sim_orth)) < 1e-5  # True
  assert all([cos_sim_orth.shape[dim] == 256 for dim in range(2)])  # True


@pytest.mark.tensorflow
def test_highway():
  """Test invoking Highway."""
  width = 5
  batch_size = 10
  input = np.random.rand(batch_size, width).astype(np.float32)
  layer = layers.Highway()
  result = layer(input)
  assert result.shape == (batch_size, width)
  assert len(layer.trainable_variables) == 4

  # Creating a second layer should produce different results, since it has
  # different random weights.

  layer2 = layers.Highway()
  result2 = layer2(input)
  assert not np.allclose(result, result2)

  # But evaluating the first layer again should produce the same result as before.

  result3 = layer(input)
  assert np.allclose(result, result3)


@pytest.mark.tensorflow
def test_combine_mean_std():
  """Test invoking CombineMeanStd."""
  mean = np.random.rand(5, 3).astype(np.float32)
  std = np.random.rand(5, 3).astype(np.float32)
  layer = layers.CombineMeanStd(training_only=True, noise_epsilon=0.01)
  result1 = layer([mean, std], training=False)
  assert np.array_equal(result1, mean)  # No noise in test mode
  result2 = layer([mean, std], training=True)
  assert not np.array_equal(result2, mean)
  assert np.allclose(result2, mean, atol=0.1)


@pytest.mark.tensorflow
def test_stack():
  """Test invoking Stack."""
  input1 = np.random.rand(5, 4).astype(np.float32)
  input2 = np.random.rand(5, 4).astype(np.float32)
  result = layers.Stack()([input1, input2])
  assert result.shape == (5, 2, 4)
  assert np.array_equal(input1, result[:, 0, :])
  assert np.array_equal(input2, result[:, 1, :])


@pytest.mark.tensorflow
def test_variable():
  """Test invoking Variable."""
  value = np.random.rand(5, 4).astype(np.float32)
  layer = layers.Variable(value)
  layer.build([])
  result = layer.call([]).numpy()
  assert np.allclose(result, value)
  assert len(layer.trainable_variables) == 1


@pytest.mark.tensorflow
def test_interatomic_l2_distances():
  """Test invoking InteratomicL2Distances."""
  atoms = 5
  neighbors = 2
  coords = np.random.rand(atoms, 3)
  neighbor_list = np.random.randint(0, atoms, size=(atoms, neighbors))
  layer = layers.InteratomicL2Distances(atoms, neighbors, 3)
  result = layer([coords, neighbor_list])
  assert result.shape == (atoms, neighbors)
  for atom in range(atoms):
    for neighbor in range(neighbors):
      delta = coords[atom] - coords[neighbor_list[atom, neighbor]]
      dist2 = np.dot(delta, delta)
      assert np.allclose(dist2, result[atom, neighbor])


@pytest.mark.tensorflow
def test_weave_layer():
  """Test invoking WeaveLayer."""
  out_channels = 2
  n_atoms = 4  # In CCC and C, there are 4 atoms
  raw_smiles = ['CCC', 'C']
  from rdkit import Chem
  mols = [Chem.MolFromSmiles(s) for s in raw_smiles]
  featurizer = dc.feat.WeaveFeaturizer()
  mols = featurizer.featurize(mols)
  weave = layers.WeaveLayer(init=tf.keras.initializers.TruncatedNormal(
      stddev=0.03))
  atom_feat = []
  pair_feat = []
  atom_to_pair = []
  pair_split = []
  start = 0
  n_pair_feat = 14
  for im, mol in enumerate(mols):
    n_atoms = mol.get_num_atoms()
    # index of pair features
    C0, C1 = np.meshgrid(np.arange(n_atoms), np.arange(n_atoms))
    atom_to_pair.append(
        np.transpose(np.array([C1.flatten() + start,
                               C0.flatten() + start])))
    # number of pairs for each atom
    pair_split.extend(C1.flatten() + start)
    start = start + n_atoms

    # atom features
    atom_feat.append(mol.get_atom_features())
    # pair features
    pair_feat.append(
        np.reshape(mol.get_pair_features(), (n_atoms * n_atoms, n_pair_feat)))
  inputs = [
      np.array(np.concatenate(atom_feat, axis=0), dtype=np.float32),
      np.concatenate(pair_feat, axis=0),
      np.array(pair_split),
      np.concatenate(atom_to_pair, axis=0)
  ]
  # Outputs should be [A, P]
  outputs = weave(inputs)
  assert len(outputs) == 2


@pytest.mark.tensorflow
def test_weave_gather():
  """Test invoking WeaveGather."""
  out_channels = 2
  n_atoms = 4  # In CCC and C, there are 4 atoms
  raw_smiles = ['CCC', 'C']
  from rdkit import Chem
  mols = [Chem.MolFromSmiles(s) for s in raw_smiles]
  featurizer = dc.feat.WeaveFeaturizer()
  mols = featurizer.featurize(mols)
  atom_feat = []
  atom_split = []
  for im, mol in enumerate(mols):
    n_atoms = mol.get_num_atoms()
    atom_split.extend([im] * n_atoms)

    # atom features
    atom_feat.append(mol.get_atom_features())
  inputs = [
      np.array(np.concatenate(atom_feat, axis=0), dtype=np.float32),
      np.array(atom_split)
  ]
  # Try without compression
  gather = layers.WeaveGather(batch_size=2, n_input=75, gaussian_expand=True)
  # Outputs should be [mol1_vec, mol2_vec)
  outputs = gather(inputs)
  assert len(outputs) == 2
  assert np.array(outputs[0]).shape == (11 * 75,)
  assert np.array(outputs[1]).shape == (11 * 75,)

  # Try with compression
  gather = layers.WeaveGather(batch_size=2,
                              n_input=75,
                              gaussian_expand=True,
                              compress_post_gaussian_expansion=True)
  # Outputs should be [mol1_vec, mol2_vec)
  outputs = gather(inputs)
  assert len(outputs) == 2
  assert np.array(outputs[0]).shape == (75,)
  assert np.array(outputs[1]).shape == (75,)


@pytest.mark.tensorflow
def test_weave_gather_gaussian_histogram():
  """Test Gaussian Histograms."""
  import tensorflow as tf
  from rdkit import Chem
  out_channels = 2
  n_atoms = 4  # In CCC and C, there are 4 atoms
  raw_smiles = ['CCC', 'C']
  mols = [Chem.MolFromSmiles(s) for s in raw_smiles]
  featurizer = dc.feat.WeaveFeaturizer()
  mols = featurizer.featurize(mols)
  gather = layers.WeaveGather(batch_size=2, n_input=75)
  atom_feat = []
  atom_split = []
  for im, mol in enumerate(mols):
    n_atoms = mol.get_num_atoms()
    atom_split.extend([im] * n_atoms)

    # atom features
    atom_feat.append(mol.get_atom_features())
  inputs = [
      np.array(np.concatenate(atom_feat, axis=0), dtype=np.float32),
      np.array(atom_split)
  ]
  #per_mol_features = tf.math.segment_sum(inputs[0], inputs[1])
  outputs = gather.gaussian_histogram(inputs[0])
  # Gaussian histograms expands into 11 Gaussian buckets.
  assert np.array(outputs).shape == (
      4,
      11 * 75,
  )
  #assert np.array(outputs[1]).shape == (11 * 75,)


@pytest.mark.tensorflow
def test_graph_conv():
  """Test invoking GraphConv."""
  out_channels = 2
  n_atoms = 4  # In CCC and C, there are 4 atoms
  raw_smiles = ['CCC', 'C']
  from rdkit import Chem
  mols = [Chem.MolFromSmiles(s) for s in raw_smiles]
  featurizer = dc.feat.graph_features.ConvMolFeaturizer()
  mols = featurizer.featurize(mols)
  multi_mol = dc.feat.mol_graphs.ConvMol.agglomerate_mols(mols)
  atom_features = multi_mol.get_atom_features().astype(np.float32)
  degree_slice = multi_mol.deg_slice
  membership = multi_mol.membership
  deg_adjs = multi_mol.get_deg_adjacency_lists()[1:]
  args = [atom_features, degree_slice, membership] + deg_adjs
  layer = layers.GraphConv(out_channels)
  result = layer(args)
  assert result.shape == (n_atoms, out_channels)
  num_deg = 2 * layer.max_degree + (1 - layer.min_degree)
  assert len(layer.trainable_variables) == 2 * num_deg


@pytest.mark.tensorflow
def test_graph_pool():
  """Test invoking GraphPool."""
  n_atoms = 4  # In CCC and C, there are 4 atoms
  raw_smiles = ['CCC', 'C']
  from rdkit import Chem
  mols = [Chem.MolFromSmiles(s) for s in raw_smiles]
  featurizer = dc.feat.graph_features.ConvMolFeaturizer()
  mols = featurizer.featurize(mols)
  multi_mol = dc.feat.mol_graphs.ConvMol.agglomerate_mols(mols)
  atom_features = multi_mol.get_atom_features().astype(np.float32)
  degree_slice = multi_mol.deg_slice
  membership = multi_mol.membership
  deg_adjs = multi_mol.get_deg_adjacency_lists()[1:]
  args = [atom_features, degree_slice, membership] + deg_adjs
  result = layers.GraphPool()(args)
  assert result.shape[0] == n_atoms
  # TODO What should shape[1] be?  It's not documented.


@pytest.mark.tensorflow
def test_graph_gather():
  """Test invoking GraphGather."""
  batch_size = 2
  n_features = 75
  n_atoms = 4  # In CCC and C, there are 4 atoms
  raw_smiles = ['CCC', 'C']
  from rdkit import Chem
  mols = [Chem.MolFromSmiles(s) for s in raw_smiles]
  featurizer = dc.feat.graph_features.ConvMolFeaturizer()
  mols = featurizer.featurize(mols)
  multi_mol = dc.feat.mol_graphs.ConvMol.agglomerate_mols(mols)
  atom_features = multi_mol.get_atom_features().astype(np.float32)
  degree_slice = multi_mol.deg_slice
  membership = multi_mol.membership
  deg_adjs = multi_mol.get_deg_adjacency_lists()[1:]
  args = [atom_features, degree_slice, membership] + deg_adjs
  result = layers.GraphGather(batch_size)(args)
  # TODO(rbharath): Why is it 2*n_features instead of n_features?
  assert result.shape == (batch_size, 2 * n_features)


@pytest.mark.tensorflow
def test_lstm_step():
  """Test invoking LSTMStep."""
  max_depth = 5
  n_test = 5
  n_feat = 10
  y = np.random.rand(n_test, 2 * n_feat).astype(np.float32)
  state_zero = np.random.rand(n_test, n_feat).astype(np.float32)
  state_one = np.random.rand(n_test, n_feat).astype(np.float32)
  layer = layers.LSTMStep(n_feat, 2 * n_feat)
  result = layer([y, state_zero, state_one])
  h_out, h_copy_out, c_out = (result[0], result[1][0], result[1][1])
  assert h_out.shape == (n_test, n_feat)
  assert h_copy_out.shape == (n_test, n_feat)
  assert c_out.shape == (n_test, n_feat)
  assert len(layer.trainable_variables) == 1


@pytest.mark.tensorflow
def test_attn_lstm_embedding():
  """Test invoking AttnLSTMEmbedding."""
  max_depth = 5
  n_test = 5
  n_support = 11
  n_feat = 10
  test = np.random.rand(n_test, n_feat).astype(np.float32)
  support = np.random.rand(n_support, n_feat).astype(np.float32)
  layer = layers.AttnLSTMEmbedding(n_test, n_support, n_feat, max_depth)
  test_out, support_out = layer([test, support])
  assert test_out.shape == (n_test, n_feat)
  assert support_out.shape == (n_support, n_feat)
  assert len(layer.trainable_variables) == 4


@pytest.mark.tensorflow
def test_iter_ref_lstm_embedding():
  """Test invoking IterRefLSTMEmbedding."""
  max_depth = 5
  n_test = 5
  n_support = 11
  n_feat = 10
  test = np.random.rand(n_test, n_feat).astype(np.float32)
  support = np.random.rand(n_support, n_feat).astype(np.float32)
  layer = layers.IterRefLSTMEmbedding(n_test, n_support, n_feat, max_depth)
  test_out, support_out = layer([test, support])
  assert test_out.shape == (n_test, n_feat)
  assert support_out.shape == (n_support, n_feat)
  assert len(layer.trainable_variables) == 8


@pytest.mark.tensorflow
def test_vina_free_energy():
  """Test invoking VinaFreeEnergy."""
  n_atoms = 5
  m_nbrs = 1
  ndim = 3
  nbr_cutoff = 1
  start = 0
  stop = 4
  X = np.random.rand(n_atoms, ndim).astype(np.float32)
  Z = np.random.randint(0, 2, (n_atoms)).astype(np.float32)
  layer = layers.VinaFreeEnergy(n_atoms, m_nbrs, ndim, nbr_cutoff, start, stop)
  result = layer([X, Z])
  assert len(layer.trainable_variables) == 6
  assert result.shape == tuple()

  # Creating a second layer should produce different results, since it has
  # different random weights.

  layer2 = layers.VinaFreeEnergy(n_atoms, m_nbrs, ndim, nbr_cutoff, start, stop)
  result2 = layer2([X, Z])
  assert not np.allclose(result, result2)

  # But evaluating the first layer again should produce the same result as before.

  result3 = layer([X, Z])
  assert np.allclose(result, result3)


@pytest.mark.tensorflow
def test_weighted_linear_combo():
  """Test invoking WeightedLinearCombo."""
  input1 = np.random.rand(5, 10).astype(np.float32)
  input2 = np.random.rand(5, 10).astype(np.float32)
  layer = layers.WeightedLinearCombo()
  result = layer([input1, input2])
  assert len(layer.trainable_variables) == 2
  expected = input1 * layer.trainable_variables[
      0] + input2 * layer.trainable_variables[1]
  assert np.allclose(result, expected)


@pytest.mark.tensorflow
def test_neighbor_list():
  """Test invoking NeighborList."""
  N_atoms = 5
  start = 0
  stop = 12
  nbr_cutoff = 3
  ndim = 3
  M_nbrs = 2
  coords = start + np.random.rand(N_atoms, ndim) * (stop - start)
  coords = tf.cast(tf.stack(coords), tf.float32)
  layer = layers.NeighborList(N_atoms, M_nbrs, ndim, nbr_cutoff, start, stop)
  result = layer(coords)
  assert result.shape == (N_atoms, M_nbrs)


@pytest.mark.tensorflow
def test_atomic_convolution():
  """Test invoking AtomicConvolution."""
  batch_size = 4
  max_atoms = 5
  max_neighbors = 2
  dimensions = 3
  params = [[5.0, 2.0, 0.5], [10.0, 2.0, 0.5]]
  input1 = np.random.rand(batch_size, max_atoms, dimensions).astype(np.float32)
  input2 = np.random.randint(max_atoms,
                             size=(batch_size, max_atoms, max_neighbors))
  input3 = np.random.randint(1, 10, size=(batch_size, max_atoms, max_neighbors))
  layer = layers.AtomicConvolution(radial_params=params)
  result = layer([input1, input2, input3])
  assert result.shape == (batch_size, max_atoms, len(params))
  assert len(layer.trainable_variables) == 3


@pytest.mark.tensorflow
def test_alpha_share_layer():
  """Test invoking AlphaShareLayer."""
  batch_size = 10
  length = 6
  input1 = np.random.rand(batch_size, length).astype(np.float32)
  input2 = np.random.rand(batch_size, length).astype(np.float32)
  layer = layers.AlphaShareLayer()
  result = layer([input1, input2])
  assert input1.shape == result[0].shape
  assert input2.shape == result[1].shape

  # Creating a second layer should produce different results, since it has
  # different random weights.

  layer2 = layers.AlphaShareLayer()
  result2 = layer2([input1, input2])
  assert not np.allclose(result[0], result2[0])
  assert not np.allclose(result[1], result2[1])

  # But evaluating the first layer again should produce the same result as before.

  result3 = layer([input1, input2])
  assert np.allclose(result[0], result3[0])
  assert np.allclose(result[1], result3[1])


@pytest.mark.tensorflow
def test_sluice_loss():
  """Test invoking SluiceLoss."""
  input1 = np.ones((3, 4)).astype(np.float32)
  input2 = np.ones((2, 2)).astype(np.float32)
  result = layers.SluiceLoss()([input1, input2])
  assert np.allclose(result, 40.0)


@pytest.mark.tensorflow
def test_beta_share():
  """Test invoking BetaShare."""
  batch_size = 10
  length = 6
  input1 = np.random.rand(batch_size, length).astype(np.float32)
  input2 = np.random.rand(batch_size, length).astype(np.float32)
  layer = layers.BetaShare()
  result = layer([input1, input2])
  assert input1.shape == result.shape
  assert input2.shape == result.shape

  # Creating a second layer should produce different results, since it has
  # different random weights.

  layer2 = layers.BetaShare()
  result2 = layer2([input1, input2])
  assert not np.allclose(result, result2)

  # But evaluating the first layer again should produce the same result as before.

  result3 = layer([input1, input2])
  assert np.allclose(result, result3)


@pytest.mark.tensorflow
def test_ani_feat():
  """Test invoking ANIFeat."""
  batch_size = 10
  max_atoms = 5
  input = np.random.rand(batch_size, max_atoms, 4).astype(np.float32)
  layer = layers.ANIFeat(max_atoms=max_atoms)
  result = layer(input)
  # TODO What should the output shape be?  It's not documented, and there
  # are no other test cases for it.


@pytest.mark.tensorflow
def test_graph_embed_pool_layer():
  """Test invoking GraphEmbedPoolLayer."""
  V = np.random.uniform(size=(10, 100, 50)).astype(np.float32)
  adjs = np.random.uniform(size=(10, 100, 5, 100)).astype(np.float32)
  layer = layers.GraphEmbedPoolLayer(num_vertices=6)
  result = layer([V, adjs])
  assert result[0].shape == (10, 6, 50)
  assert result[1].shape == (10, 6, 5, 6)

  # Creating a second layer should produce different results, since it has
  # different random weights.

  layer2 = layers.GraphEmbedPoolLayer(num_vertices=6)
  result2 = layer2([V, adjs])
  assert not np.allclose(result[0], result2[0])
  assert not np.allclose(result[1], result2[1])

  # But evaluating the first layer again should produce the same result as before.

  result3 = layer([V, adjs])
  assert np.allclose(result[0], result3[0])
  assert np.allclose(result[1], result3[1])


@pytest.mark.tensorflow
def test_graph_cnn():
  """Test invoking GraphCNN."""
  V = np.random.uniform(size=(10, 100, 50)).astype(np.float32)
  adjs = np.random.uniform(size=(10, 100, 5, 100)).astype(np.float32)
  layer = layers.GraphCNN(num_filters=6)
  result = layer([V, adjs])
  assert result.shape == (10, 100, 6)

  # Creating a second layer should produce different results, since it has
  # different random weights.

  layer2 = layers.GraphCNN(num_filters=6)
  result2 = layer2([V, adjs])
  assert not np.allclose(result, result2)

  # But evaluating the first layer again should produce the same result as before.

  result3 = layer([V, adjs])
  assert np.allclose(result, result3)


@pytest.mark.tensorflow
def test_DAG_layer():
  """Test invoking DAGLayer."""
  batch_size = 10
  n_graph_feat = 30
  n_atom_feat = 75
  max_atoms = 50
  layer_sizes = [100]
  atom_features = np.random.rand(batch_size, n_atom_feat)
  parents = np.random.randint(0,
                              max_atoms,
                              size=(batch_size, max_atoms, max_atoms))
  calculation_orders = np.random.randint(0,
                                         batch_size,
                                         size=(batch_size, max_atoms))
  calculation_masks = np.random.randint(0, 2, size=(batch_size, max_atoms))
  # Recall that the DAG layer expects a MultiConvMol as input,
  # so the "batch" is a pooled set of atoms from all the
  # molecules in the batch, just as it is for the graph conv.
  # This means that n_atoms is the batch-size
  n_atoms = batch_size
  #dropout_switch = False
  layer = layers.DAGLayer(n_graph_feat=n_graph_feat,
                          n_atom_feat=n_atom_feat,
                          max_atoms=max_atoms,
                          layer_sizes=layer_sizes)
  outputs = layer([
      atom_features,
      parents,
      calculation_orders,
      calculation_masks,
      n_atoms,
      #dropout_switch
  ])
  ## TODO(rbharath): What is the shape of outputs supposed to be?
  ## I'm getting (7, 30) here. Where does 7 come from??


@pytest.mark.tensorflow
def test_DAG_gather():
  """Test invoking DAGGather."""
  # TODO(rbharath): We need more documentation about why
  # these numbers work.
  batch_size = 10
  n_graph_feat = 30
  n_atom_feat = 30
  n_outputs = 75
  max_atoms = 50
  layer_sizes = [100]
  layer = layers.DAGGather(n_graph_feat=n_graph_feat,
                           n_outputs=n_outputs,
                           max_atoms=max_atoms,
                           layer_sizes=layer_sizes)
  atom_features = np.random.rand(batch_size, n_atom_feat)
  membership = np.sort(np.random.randint(0, batch_size, size=(batch_size)))
  outputs = layer([atom_features, membership])


@pytest.mark.torch
def test_scale_norm():
  """Test invoking ScaleNorm."""
  input_ar = torch.tensor([[1., 99., 10000.], [0.003, 999.37, 23.]])
  layer = torch_layers.ScaleNorm(0.35)
  result1 = layer(input_ar)
  output_ar = torch.tensor([[5.9157897e-05, 5.8566318e-03, 5.9157896e-01],
                            [1.7754727e-06, 5.9145141e-01, 1.3611957e-02]])
  assert torch.allclose(result1, output_ar)


@pytest.mark.torch
def test_multi_headed_mat_attention():
  """Test invoking MultiHeadedMATAttention."""
  feat = dc.feat.MATFeaturizer()
  input_smile = "CC"
  out = feat.featurize(input_smile)
  node = torch.tensor(out[0].node_features).float().unsqueeze(0)
  adj = torch.tensor(out[0].adjacency_matrix).float().unsqueeze(0)
  dist = torch.tensor(out[0].distance_matrix).float().unsqueeze(0)
  mask = torch.sum(torch.abs(node), dim=-1) != 0
  layer = torch_layers.MultiHeadedMATAttention(dist_kernel='softmax',
                                               lambda_attention=0.33,
                                               lambda_distance=0.33,
                                               h=16,
                                               hsize=1024,
                                               dropout_p=0.0)
  op = torch_layers.MATEmbedding()(node)
  output = layer(op, op, op, mask, adj, dist)
  assert (output.shape == (1, 3, 1024))


@pytest.mark.torch
def test_position_wise_feed_forward():
  """Test invoking PositionwiseFeedForward."""
  torch.manual_seed(0)
  input_ar = torch.tensor([[1., 2.], [5., 6.]])
  layer = torch_layers.PositionwiseFeedForward(d_input=2,
                                               d_hidden=2,
                                               d_output=2,
                                               activation='relu',
                                               n_layers=1,
                                               dropout_p=0.0)
  result = layer(input_ar)
  output_ar = torch.tensor([[0.4810, 0.0000], [1.9771, 0.0000]])
  assert torch.allclose(result, output_ar, rtol=1e-4)


@pytest.mark.torch
def test_position_wise_feed_forward_dropout_at_input():
  """Test invoking PositionwiseFeedForward."""
  torch.manual_seed(0)
  input_ar = torch.tensor([[1., 2.], [5., 6.]])
  layer = torch_layers.PositionwiseFeedForward(d_input=2,
                                               d_hidden=2,
                                               d_output=2,
                                               activation='relu',
                                               n_layers=1,
                                               dropout_p=0.0,
                                               dropout_at_input_no_act=True)
  result = layer(input_ar)
  output_ar = torch.tensor([[0.4810, -1.4331], [1.9771, -5.8426]])
  assert torch.allclose(result, output_ar, rtol=1e-4)


@pytest.mark.torch
def test_sub_layer_connection():
  """Test invoking SublayerConnection."""
  torch.manual_seed(0)
  input_ar = torch.tensor([[1., 2.], [5., 6.]])
  layer = torch_layers.SublayerConnection(2, 0.0)
  result = layer(input_ar, input_ar)
  output_ar = torch.tensor([[2.0027e-05, 3.0000e+00], [4.0000e+00, 7.0000e+00]])
  assert torch.allclose(result, output_ar)


@pytest.mark.torch
def test_mat_encoder_layer():
  """Test invoking MATEncoderLayer."""
  input_smile = "CC"
  feat = dc.feat.MATFeaturizer()
  input_smile = "CC"
  out = feat.featurize(input_smile)
  node = torch.tensor(out[0].node_features).float().unsqueeze(0)
  adj = torch.tensor(out[0].adjacency_matrix).float().unsqueeze(0)
  dist = torch.tensor(out[0].distance_matrix).float().unsqueeze(0)
  mask = torch.sum(torch.abs(node), dim=-1) != 0
  layer = torch_layers.MATEncoderLayer()
  op = torch_layers.MATEmbedding()(node)
  output = layer(op, mask, adj, dist)
  assert (output.shape == (1, 3, 1024))


@pytest.mark.torch
def test_mat_embedding():
  """Test invoking MATEmbedding."""
  torch.manual_seed(0)
  input_ar = torch.tensor([1., 2., 3.])
  layer = torch_layers.MATEmbedding(3, 1, 0.0)
  result = layer(input_ar).detach()
  output_ar = torch.tensor([-1.2353])
  assert torch.allclose(result, output_ar, rtol=1e-4)


@pytest.mark.torch
def test_mat_generator():
  """Test invoking MATGenerator."""
  torch.manual_seed(0)
  input_ar = torch.tensor([1., 2., 3.])
  layer = torch_layers.MATGenerator(3, 'mean', 1, 1, 0.0)
  mask = torch.tensor([1., 1., 1.])
  result = layer(input_ar, mask)
  output_ar = torch.tensor([-1.4436])
  assert torch.allclose(result, output_ar, rtol=1e-4)


@pytest.mark.torch
def test_dmpnn_encoder_layer():
  """Test invoking DMPNNEncoderLayer."""
  torch.manual_seed(0)

  input_smile = "CC"
  feat = dc.feat.DMPNNFeaturizer(features_generators=['morgan'])
  graph = feat.featurize(input_smile)

  from deepchem.models.torch_models.dmpnn import _MapperDMPNN
  mapper = _MapperDMPNN(graph[0])
  atom_features, f_ini_atoms_bonds, atom_to_incoming_bonds, mapping, global_features = mapper.values

  atom_features = torch.from_numpy(atom_features).float()
  f_ini_atoms_bonds = torch.from_numpy(f_ini_atoms_bonds).float()
  atom_to_incoming_bonds = torch.from_numpy(atom_to_incoming_bonds)
  mapping = torch.from_numpy(mapping)
  global_features = torch.from_numpy(global_features).float()

  layer = torch_layers.DMPNNEncoderLayer(d_hidden=2)
  assert layer.W_i.__repr__(
  ) == 'Linear(in_features=147, out_features=2, bias=False)'
  assert layer.W_h.__repr__(
  ) == 'Linear(in_features=2, out_features=2, bias=False)'
  assert layer.W_o.__repr__(
  ) == 'Linear(in_features=135, out_features=2, bias=True)'

  output = layer(atom_features, f_ini_atoms_bonds, atom_to_incoming_bonds,
                 mapping, global_features)
  readout_output = torch.tensor([[0.1116, 0.0470]])
  assert output.shape == torch.Size([1, 2 + 2048])
  assert torch.allclose(output[0][:2], readout_output, atol=1e-4)


@pytest.mark.torch
def test_torch_interatomic_l2_distances():
  """Test Invoking the torch equivalent of InteratomicL2Distances"""
  atoms = 5
  neighbors = 2
  coords = np.random.rand(atoms, 3)
  neighbor_list = np.random.randint(0, atoms, size=(atoms, neighbors))
  layer = torch_layers.InteratomicL2Distances(atoms, neighbors, 3)
  result = layer([coords, neighbor_list])
  assert result.shape == (atoms, neighbors)
  for atom in range(atoms):
    for neighbor in range(neighbors):
      delta = coords[atom] - coords[neighbor_list[atom, neighbor]]
      dist2 = np.dot(delta, delta)
      assert np.allclose(dist2, result[atom, neighbor])


@pytest.mark.torch
<<<<<<< HEAD
def test_torch_atomic_convolution():
  """Test invoking the Torch equivalent of AtomicConvolution"""
  batch_size = 4
  max_atoms = 5
  max_neighbors = 2
  dimensions = 3
  radial_params = torch.tensor([[5.0, 2.0, 0.5], [10.0, 2.0, 0.5],
                                [5.0, 1.0, 0.2]])
  input1 = np.random.rand(batch_size, max_atoms, dimensions).astype(np.float32)
  input2 = np.random.randint(max_atoms,
                             size=(batch_size, max_atoms, max_neighbors))
  input3 = np.random.randint(1, 10, size=(batch_size, max_atoms, max_neighbors))

  layer = torch_layers.AtomicConvolution(radial_params=radial_params)
  result = layer([input1, input2, input3])
  assert result.shape == (batch_size, max_atoms, len(radial_params))

  atom_types = [1, 2, 8]
  layer = torch_layers.AtomicConvolution(radial_params=radial_params,
                                         atom_types=atom_types)
  result = layer([input1, input2, input3])
  assert result.shape == (batch_size, max_atoms,
                          len(radial_params) * len(atom_types))

  # By setting the `box_size` to effectively zero, the result should only contain `nan`.
  box_size = [0.0, 0.0, 0.0]
  layer = torch_layers.AtomicConvolution(radial_params=radial_params,
                                         box_size=box_size)
  result = layer([input1, input2, input3])
  assert torch.all(result.isnan())

  # Check that layer has three trainable parameters.
  assert len(list(layer.parameters())) == 3

  with pytest.raises(ValueError):
    # Check when `box_size` is of wrong dimensionality.
    dimensions = 2
    box_size = torch.tensor([1.0, 1.0, 1.0])
    input1 = np.random.rand(batch_size, max_atoms,
                            dimensions).astype(np.float32)

    layer = torch_layers.AtomicConvolution(radial_params=radial_params,
                                           box_size=box_size)
    _ = layer([input1, input2, input3])

    # Check when `inputs` is of wrong length.
    layer = torch_layers.AtomicConvolution(radial_params=radial_params)
    _ = layer([input1, input2])
=======
def test_torch_combine_mean_std():
  """Test invoking the Torch equivalent of CombineMeanStd."""
  mean = np.random.rand(5, 3).astype(np.float32)
  std = np.random.rand(5, 3).astype(np.float32)
  layer = torch_layers.CombineMeanStd(training_only=True, noise_epsilon=0.01)
  result1 = layer([mean, std], training=False)
  assert np.array_equal(result1, mean)  # No noise in test mode
  result2 = layer([mean, std], training=True)
  assert not np.array_equal(result2, mean)
  assert np.allclose(result2, mean, atol=0.1)
  assert result1.shape == mean.shape and result1.shape == std.shape
  assert result2.shape == mean.shape and result2.shape == std.shape


def test_torch_weighted_linear_combo():
  """Test invoking the Torch equivalent of WeightedLinearCombo."""
  input1 = np.random.rand(5, 10).astype(np.float32)
  input2 = np.random.rand(5, 10).astype(np.float32)
  layer = torch_layers.WeightedLinearCombo(len([input1, input2]))
  result = layer([input1, input2])
  assert len(layer.input_weights) == 2
  expected = torch.Tensor(input1) * layer.input_weights[0] + torch.Tensor(
      input2) * layer.input_weights[1]
  assert torch.allclose(result, expected)
>>>>>>> 80819c2e
<|MERGE_RESOLUTION|>--- conflicted
+++ resolved
@@ -775,8 +775,6 @@
       assert np.allclose(dist2, result[atom, neighbor])
 
 
-@pytest.mark.torch
-<<<<<<< HEAD
 def test_torch_atomic_convolution():
   """Test invoking the Torch equivalent of AtomicConvolution"""
   batch_size = 4
@@ -825,7 +823,8 @@
     # Check when `inputs` is of wrong length.
     layer = torch_layers.AtomicConvolution(radial_params=radial_params)
     _ = layer([input1, input2])
-=======
+
+
 def test_torch_combine_mean_std():
   """Test invoking the Torch equivalent of CombineMeanStd."""
   mean = np.random.rand(5, 3).astype(np.float32)
@@ -849,5 +848,4 @@
   assert len(layer.input_weights) == 2
   expected = torch.Tensor(input1) * layer.input_weights[0] + torch.Tensor(
       input2) * layer.input_weights[1]
-  assert torch.allclose(result, expected)
->>>>>>> 80819c2e
+  assert torch.allclose(result, expected)