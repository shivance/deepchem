import deepchem.models.losses as losses
import unittest
import numpy as np

try:
  import tensorflow as tf
  has_tensorflow = True
except:
  has_tensorflow = False

try:
  import torch
  has_pytorch = True
except:
  has_pytorch = False


class TestLosses(unittest.TestCase):
  """Test loss functions."""

  @unittest.skipIf(not has_tensorflow, 'TensorFlow is not installed')
  def test_l1_loss_tf(self):
    """Test L1Loss."""
    loss = losses.L1Loss()
    outputs = tf.constant([[0.1, 0.8], [0.4, 0.6]])
    labels = tf.constant([[0.0, 1.0], [1.0, 0.0]])
    result = loss._compute_tf_loss(outputs, labels).numpy()
    expected = [[0.1, 0.2], [0.6, 0.6]]
    assert np.allclose(expected, result)

  @unittest.skipIf(not has_pytorch, 'PyTorch is not installed')
  def test_l1_loss_pytorch(self):
    """Test L1Loss."""
    loss = losses.L1Loss()
    outputs = torch.tensor([[0.1, 0.8], [0.4, 0.6]])
    labels = torch.tensor([[0.0, 1.0], [1.0, 0.0]])
    result = loss._create_pytorch_loss()(outputs, labels).numpy()
    expected = [[0.1, 0.2], [0.6, 0.6]]
    assert np.allclose(expected, result)

  @unittest.skipIf(not has_tensorflow, 'TensorFlow is not installed')
  def test_huber_loss_tf(self):
    """Test HuberLoss."""
    loss = losses.HuberLoss()
    outputs = tf.constant([[0.1, 0.8], [0.4, 0.6]])
    labels = tf.constant([[1.0, -1.0], [-1.0, 1.0]])
    result = np.mean(loss._compute_tf_loss(outputs, labels).numpy())
    expected = 0.67125
    assert np.allclose(expected, result)

  @unittest.skipIf(not has_pytorch, 'PyTorch is not installed')
  def test_huber_loss_pytorch(self):
    """Test HuberLoss."""
    loss = losses.HuberLoss()
    outputs = torch.tensor([[0.1, 0.8], [0.4, 0.6]])
    labels = torch.tensor([[1.0, -1.0], [-1.0, 1.0]])
    result = np.mean(loss._create_pytorch_loss()(outputs, labels).numpy())
    expected = 0.67125
    assert np.allclose(expected, result)

  @unittest.skipIf(not has_tensorflow, 'TensorFlow is not installed')
  def test_l2_loss_tf(self):
    """Test L2Loss."""
    loss = losses.L2Loss()
    outputs = tf.constant([[0.1, 0.8], [0.4, 0.6]])
    labels = tf.constant([[0.0, 1.0], [1.0, 0.0]])
    result = loss._compute_tf_loss(outputs, labels).numpy()
    expected = [[0.1**2, 0.2**2], [0.6**2, 0.6**2]]
    assert np.allclose(expected, result)

  @unittest.skipIf(not has_pytorch, 'PyTorch is not installed')
  def test_l2_loss_pytorch(self):
    """Test L2Loss."""
    loss = losses.L2Loss()
    outputs = torch.tensor([[0.1, 0.8], [0.4, 0.6]])
    labels = torch.tensor([[0.0, 1.0], [1.0, 0.0]])
    result = loss._create_pytorch_loss()(outputs, labels).numpy()
    expected = [[0.1**2, 0.2**2], [0.6**2, 0.6**2]]
    assert np.allclose(expected, result)

  @unittest.skipIf(not has_tensorflow, 'TensorFlow is not installed')
  def test_hinge_loss_tf(self):
    """Test HingeLoss."""
    loss = losses.HingeLoss()
    outputs = tf.constant([[0.1, 0.8], [0.4, 0.6]])
    labels = tf.constant([[1.0, -1.0], [-1.0, 1.0]])
    result = loss._compute_tf_loss(outputs, labels).numpy()
    expected = [np.mean([0.9, 1.8]), np.mean([1.4, 0.4])]
    assert np.allclose(expected, result)

  @unittest.skipIf(not has_pytorch, 'PyTorch is not installed')
  def test_hinge_loss_pytorch(self):
    """Test HingeLoss."""
    loss = losses.HingeLoss()
    outputs = torch.tensor([[0.1, 0.8], [0.4, 0.6]])
    labels = torch.tensor([[1.0, -1.0], [-1.0, 1.0]])
    result = loss._create_pytorch_loss()(outputs, labels).numpy()
    expected = [np.mean([0.9, 1.8]), np.mean([1.4, 0.4])]
    assert np.allclose(expected, result)

  @unittest.skipIf(not has_tensorflow, 'TensorFlow is not installed')
<<<<<<< HEAD
  def test_squared_hinge_loss_tf(self):
    """Test SquaredHingeLoss."""
    loss = losses.SquaredHingeLoss()
    outputs = tf.constant([[0.1, 0.8], [0.4, 0.6]])
    labels = tf.constant([[1.0, -1.0], [-1.0, 1.0]])
    result = loss._compute_tf_loss(outputs, labels).numpy()
    expected = [np.mean([0.8100, 3.2400]), np.mean([1.9600, 0.1600])]
    assert np.allclose(expected, result)

  @unittest.skipIf(not has_pytorch, 'PyTorch is not installed')
  def test_squared_hinge_loss_pytorch(self):
    """Test SquaredHingeLoss."""
    loss = losses.SquaredHingeLoss()
    outputs = torch.tensor([[0.1, 0.8], [0.4, 0.6]])
    labels = torch.tensor([[1.0, -1.0], [-1.0, 1.0]])
    result = loss._create_pytorch_loss()(outputs, labels).numpy()
    expected = [np.mean([0.8100, 3.2400]), np.mean([1.9600, 0.1600])]
=======
  def test_poisson_loss_tf(self):
    """Test PoissonLoss."""
    loss = losses.PoissonLoss()
    outputs = tf.constant([[0.1, 0.8], [0.4, 0.6]])
    labels = tf.constant([[0.0, 1.0], [1.0, 0.0]])
    result = loss._compute_tf_loss(outputs, labels).numpy()
    expected = 0.75986
    assert np.allclose(expected, result)

  @unittest.skipIf(not has_pytorch, 'PyTorch is not installed')
  def test_poisson_loss_pytorch(self):
    """Test PoissonLoss."""
    loss = losses.PoissonLoss()
    outputs = torch.tensor([[0.1, 0.8], [0.4, 0.6]])
    labels = torch.tensor([[0.0, 1.0], [1.0, 0.0]])
    result = loss._create_pytorch_loss()(outputs, labels).numpy()
    expected = 0.75986
>>>>>>> dc88b8bd
    assert np.allclose(expected, result)

  @unittest.skipIf(not has_tensorflow, 'TensorFlow is not installed')
  def test_binary_cross_entropy_tf(self):
    """Test BinaryCrossEntropy."""
    loss = losses.BinaryCrossEntropy()
    outputs = tf.constant([[0.1, 0.8], [0.4, 0.6]])
    labels = tf.constant([[0.0, 1.0], [1.0, 0.0]])
    result = loss._compute_tf_loss(outputs, labels).numpy()
    expected = [
        -np.mean([np.log(0.9), np.log(0.8)]),
        -np.mean([np.log(0.4), np.log(0.4)])
    ]
    assert np.allclose(expected, result)

  @unittest.skipIf(not has_pytorch, 'PyTorch is not installed')
  def test_binary_cross_entropy_pytorch(self):
    """Test BinaryCrossEntropy."""
    loss = losses.BinaryCrossEntropy()
    outputs = torch.tensor([[0.1, 0.8], [0.4, 0.6]])
    labels = torch.tensor([[0.0, 1.0], [1.0, 0.0]])
    result = loss._create_pytorch_loss()(outputs, labels).numpy()
    expected = [
        -np.mean([np.log(0.9), np.log(0.8)]),
        -np.mean([np.log(0.4), np.log(0.4)])
    ]
    assert np.allclose(expected, result)

  @unittest.skipIf(not has_tensorflow, 'TensorFlow is not installed')
  def test_categorical_cross_entropy_tf(self):
    """Test CategoricalCrossEntropy."""
    loss = losses.CategoricalCrossEntropy()
    outputs = tf.constant([[0.2, 0.8], [0.4, 0.6]])
    labels = tf.constant([[0.0, 1.0], [1.0, 0.0]])
    result = loss._compute_tf_loss(outputs, labels).numpy()
    expected = [-np.log(0.8), -np.log(0.4)]
    assert np.allclose(expected, result)

  @unittest.skipIf(not has_pytorch, 'PyTorch is not installed')
  def test_categorical_cross_entropy_pytorch(self):
    """Test CategoricalCrossEntropy."""
    loss = losses.CategoricalCrossEntropy()
    outputs = torch.tensor([[0.2, 0.8], [0.4, 0.6]])
    labels = torch.tensor([[0.0, 1.0], [1.0, 0.0]])
    result = loss._create_pytorch_loss()(outputs, labels).numpy()
    expected = [-np.log(0.8), -np.log(0.4)]
    assert np.allclose(expected, result)

  @unittest.skipIf(not has_tensorflow, 'TensorFlow is not installed')
  def test_sigmoid_cross_entropy_tf(self):
    """Test SigmoidCrossEntropy."""
    loss = losses.SigmoidCrossEntropy()
    y = [[0.1, 0.8], [0.4, 0.6]]
    outputs = tf.constant(y)
    labels = tf.constant([[0.0, 1.0], [1.0, 0.0]])
    result = loss._compute_tf_loss(outputs, labels).numpy()
    sigmoid = 1.0 / (1.0 + np.exp(-np.array(y)))
    expected = [[-np.log(1 - sigmoid[0, 0]), -np.log(sigmoid[0, 1])],
                [-np.log(sigmoid[1, 0]), -np.log(1 - sigmoid[1, 1])]]
    assert np.allclose(expected, result)

  @unittest.skipIf(not has_pytorch, 'PyTorch is not installed')
  def test_sigmoid_cross_entropy_pytorch(self):
    """Test SigmoidCrossEntropy."""
    loss = losses.SigmoidCrossEntropy()
    y = [[0.1, 0.8], [0.4, 0.6]]
    outputs = torch.tensor(y)
    labels = torch.tensor([[0.0, 1.0], [1.0, 0.0]])
    result = loss._create_pytorch_loss()(outputs, labels).numpy()
    sigmoid = 1.0 / (1.0 + np.exp(-np.array(y)))
    expected = [[-np.log(1 - sigmoid[0, 0]), -np.log(sigmoid[0, 1])],
                [-np.log(sigmoid[1, 0]), -np.log(1 - sigmoid[1, 1])]]
    assert np.allclose(expected, result)

  @unittest.skipIf(not has_tensorflow, 'TensorFlow is not installed')
  def test_softmax_cross_entropy_tf(self):
    """Test SoftmaxCrossEntropy."""
    loss = losses.SoftmaxCrossEntropy()
    y = np.array([[0.1, 0.8], [0.4, 0.6]])
    outputs = tf.constant(y)
    labels = tf.constant([[0.0, 1.0], [1.0, 0.0]])
    result = loss._compute_tf_loss(outputs, labels).numpy()
    softmax = np.exp(y) / np.expand_dims(np.sum(np.exp(y), axis=1), 1)
    expected = [-np.log(softmax[0, 1]), -np.log(softmax[1, 0])]
    assert np.allclose(expected, result)

  @unittest.skipIf(not has_pytorch, 'PyTorch is not installed')
  def test_softmax_cross_entropy_pytorch(self):
    """Test SoftmaxCrossEntropy."""
    loss = losses.SoftmaxCrossEntropy()
    y = np.array([[0.1, 0.8], [0.4, 0.6]])
    outputs = torch.tensor(y)
    labels = torch.tensor([[0.0, 1.0], [1.0, 0.0]])
    result = loss._create_pytorch_loss()(outputs, labels).numpy()
    softmax = np.exp(y) / np.expand_dims(np.sum(np.exp(y), axis=1), 1)
    expected = [-np.log(softmax[0, 1]), -np.log(softmax[1, 0])]
    assert np.allclose(expected, result)

  @unittest.skipIf(not has_tensorflow, 'TensorFlow is not installed')
  def test_sparse_softmax_cross_entropy_tf(self):
    """Test SparseSoftmaxCrossEntropy."""
    loss = losses.SparseSoftmaxCrossEntropy()
    y = np.array([[0.1, 0.8], [0.4, 0.6]])
    outputs = tf.constant(y)
    labels = tf.constant([1, 0])
    result = loss._compute_tf_loss(outputs, labels).numpy()
    softmax = np.exp(y) / np.expand_dims(np.sum(np.exp(y), axis=1), 1)
    expected = [-np.log(softmax[0, 1]), -np.log(softmax[1, 0])]
    assert np.allclose(expected, result)

    labels = tf.constant([[1], [0]])
    result = loss._compute_tf_loss(outputs, labels).numpy()
    softmax = np.exp(y) / np.expand_dims(np.sum(np.exp(y), axis=1), 1)
    expected = [-np.log(softmax[0, 1]), -np.log(softmax[1, 0])]
    assert np.allclose(expected, result)

  @unittest.skipIf(not has_pytorch, 'PyTorch is not installed')
  def test_sparse_softmax_cross_entropy_pytorch(self):
    """Test SparseSoftmaxCrossEntropy."""
    loss = losses.SparseSoftmaxCrossEntropy()
    y = np.array([[0.1, 0.8], [0.4, 0.6]])
    outputs = torch.tensor(y)
    labels = torch.tensor([1, 0])
    result = loss._create_pytorch_loss()(outputs, labels).numpy()
    softmax = np.exp(y) / np.expand_dims(np.sum(np.exp(y), axis=1), 1)
    expected = [-np.log(softmax[0, 1]), -np.log(softmax[1, 0])]
    assert np.allclose(expected, result)

    labels = torch.tensor([[1], [0]])
    result = loss._create_pytorch_loss()(outputs, labels).numpy()
    softmax = np.exp(y) / np.expand_dims(np.sum(np.exp(y), axis=1), 1)
    expected = [-np.log(softmax[0, 1]), -np.log(softmax[1, 0])]
    assert np.allclose(expected, result)

  @unittest.skipIf(not has_tensorflow, 'TensorFlow is not installed')
  def test_VAE_ELBO_tf(self):
    """."""
    loss = losses.VAE_ELBO()
    logvar = tf.constant([[1.0, 1.3], [0.6, 1.2]])
    mu = tf.constant([[0.2, 0.7], [1.2, 0.4]])
    x = tf.constant([[0.9, 0.4, 0.8], [0.3, 0, 1]])
    reconstruction_x = tf.constant([[0.8, 0.3, 0.7], [0.2, 0, 0.9]])
    result = loss._compute_tf_loss(logvar, mu, x, reconstruction_x).numpy()
    expected = [
        0.5 * np.mean([
            0.04 + 1.0 - np.log(1e-20 + 1.0) - 1,
            0.49 + 1.69 - np.log(1e-20 + 1.69) - 1
        ]) - np.mean(
            np.array([0.9, 0.4, 0.8]) * np.log([0.8, 0.3, 0.7]) +
            np.array([0.1, 0.6, 0.2]) * np.log([0.2, 0.7, 0.3])),
        0.5 * np.mean([
            1.44 + 0.36 - np.log(1e-20 + 0.36) - 1,
            0.16 + 1.44 - np.log(1e-20 + 1.44) - 1
        ]) - np.mean(
            np.array([0.3, 0, 1]) * np.log([0.2, 1e-20, 0.9]) +
            np.array([0.7, 1, 0]) * np.log([0.8, 1, 0.1]))
    ]
    assert np.allclose(expected, result)

  @unittest.skipIf(not has_pytorch, 'PyTorch is not installed')
  def test_VAE_ELBO_pytorch(self):
    """."""
    loss = losses.VAE_ELBO()
    logvar = torch.tensor([[1.0, 1.3], [0.6, 1.2]])
    mu = torch.tensor([[0.2, 0.7], [1.2, 0.4]])
    x = torch.tensor([[0.9, 0.4, 0.8], [0.3, 0, 1]])
    reconstruction_x = torch.tensor([[0.8, 0.3, 0.7], [0.2, 0, 0.9]])
    result = loss._create_pytorch_loss()(logvar, mu, x,
                                         reconstruction_x).numpy()
    expected = [
        0.5 * np.mean([
            0.04 + 1.0 - np.log(1e-20 + 1.0) - 1,
            0.49 + 1.69 - np.log(1e-20 + 1.69) - 1
        ]) - np.mean(
            np.array([0.9, 0.4, 0.8]) * np.log([0.8, 0.3, 0.7]) +
            np.array([0.1, 0.6, 0.2]) * np.log([0.2, 0.7, 0.3])),
        0.5 * np.mean([
            1.44 + 0.36 - np.log(1e-20 + 0.36) - 1,
            0.16 + 1.44 - np.log(1e-20 + 1.44) - 1
        ]) - np.mean(
            np.array([0.3, 0, 1]) * np.log([0.2, 1e-20, 0.9]) +
            np.array([0.7, 1, 0]) * np.log([0.8, 1, 0.1]))
    ]
    assert np.allclose(expected, result)

  @unittest.skipIf(not has_tensorflow, 'TensorFlow is not installed')
  def test_VAE_KLDivergence_tf(self):
    """."""
    loss = losses.VAE_KLDivergence()
    logvar = tf.constant([[1.0, 1.3], [0.6, 1.2]])
    mu = tf.constant([[0.2, 0.7], [1.2, 0.4]])
    result = loss._compute_tf_loss(logvar, mu).numpy()
    expected = [
        0.5 * np.mean([
            0.04 + 1.0 - np.log(1e-20 + 1.0) - 1,
            0.49 + 1.69 - np.log(1e-20 + 1.69) - 1
        ]), 0.5 * np.mean([
            1.44 + 0.36 - np.log(1e-20 + 0.36) - 1,
            0.16 + 1.44 - np.log(1e-20 + 1.44) - 1
        ])
    ]
    assert np.allclose(expected, result)

  @unittest.skipIf(not has_pytorch, 'PyTorch is not installed')
  def test_VAE_KLDivergence_pytorch(self):
    """."""
    loss = losses.VAE_KLDivergence()
    logvar = torch.tensor([[1.0, 1.3], [0.6, 1.2]])
    mu = torch.tensor([[0.2, 0.7], [1.2, 0.4]])
    result = loss._create_pytorch_loss()(logvar, mu).numpy()
    expected = [
        0.5 * np.mean([
            0.04 + 1.0 - np.log(1e-20 + 1.0) - 1,
            0.49 + 1.69 - np.log(1e-20 + 1.69) - 1
        ]), 0.5 * np.mean([
            1.44 + 0.36 - np.log(1e-20 + 0.36) - 1,
            0.16 + 1.44 - np.log(1e-20 + 1.44) - 1
        ])
    ]
    assert np.allclose(expected, result)

  @unittest.skipIf(not has_tensorflow, 'TensorFlow is not installed')
  def test_ShannonEntropy_tf(self):
    """."""
    loss = losses.ShannonEntropy()
    inputs = tf.constant([[0.7, 0.3], [0.9, 0.1]])
    result = loss._compute_tf_loss(inputs).numpy()
    expected = [
        -np.mean([0.7 * np.log(0.7), 0.3 * np.log(0.3)]),
        -np.mean([0.9 * np.log(0.9), 0.1 * np.log(0.1)])
    ]
    assert np.allclose(expected, result)

  @unittest.skipIf(not has_pytorch, 'PyTorch is not installed')
  def test_ShannonEntropy_pytorch(self):
    """."""
    loss = losses.ShannonEntropy()
    inputs = torch.tensor([[0.7, 0.3], [0.9, 0.1]])
    result = loss._create_pytorch_loss()(inputs).numpy()
    expected = [
        -np.mean([0.7 * np.log(0.7), 0.3 * np.log(0.3)]),
        -np.mean([0.9 * np.log(0.9), 0.1 * np.log(0.1)])
    ]
    assert np.allclose(expected, result)<|MERGE_RESOLUTION|>--- conflicted
+++ resolved
@@ -99,7 +99,6 @@
     assert np.allclose(expected, result)
 
   @unittest.skipIf(not has_tensorflow, 'TensorFlow is not installed')
-<<<<<<< HEAD
   def test_squared_hinge_loss_tf(self):
     """Test SquaredHingeLoss."""
     loss = losses.SquaredHingeLoss()
@@ -117,7 +116,8 @@
     labels = torch.tensor([[1.0, -1.0], [-1.0, 1.0]])
     result = loss._create_pytorch_loss()(outputs, labels).numpy()
     expected = [np.mean([0.8100, 3.2400]), np.mean([1.9600, 0.1600])]
-=======
+    assert np.allclose(expected, result)
+
   def test_poisson_loss_tf(self):
     """Test PoissonLoss."""
     loss = losses.PoissonLoss()
@@ -135,7 +135,6 @@
     labels = torch.tensor([[0.0, 1.0], [1.0, 0.0]])
     result = loss._create_pytorch_loss()(outputs, labels).numpy()
     expected = 0.75986
->>>>>>> dc88b8bd
     assert np.allclose(expected, result)
 
   @unittest.skipIf(not has_tensorflow, 'TensorFlow is not installed')
