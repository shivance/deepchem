#!/bin/bash -e

items=(
    "deepchem/hyper"
    "deepchem/dock"
    "deepchem/metrics"
    "deepchem/data"
    "deepchem/splits"
<<<<<<< HEAD
    "deepchem/feat"
=======
    "deepchem/utils"
>>>>>>> e65fbe1c
)

for item in "${items[@]}" ; do
  flake8 ${item} --count --show-source --statistics
done<|MERGE_RESOLUTION|>--- conflicted
+++ resolved
@@ -6,11 +6,8 @@
     "deepchem/metrics"
     "deepchem/data"
     "deepchem/splits"
-<<<<<<< HEAD
     "deepchem/feat"
-=======
     "deepchem/utils"
->>>>>>> e65fbe1c
 )
 
 for item in "${items[@]}" ; do
